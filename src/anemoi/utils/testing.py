--- conflicted
+++ resolved
@@ -255,19 +255,12 @@
 
 
 def skip_missing_packages(*names):
-<<<<<<< HEAD
     missing = [f"'{p}'" for p in _missing_packages(*names)]
-=======
-    missing = _missing_packages(*names)
->>>>>>> 748b4ba1
+
     if len(missing) == 0:
         return lambda f: f
 
     if len(missing) == 1:
         return pytest.mark.skipif(True, reason=f"Package {missing[0]} is not installed")
 
-<<<<<<< HEAD
     return pytest.mark.skipif(True, reason=f"Packages {list_to_human(missing)} are not installed")
-=======
-    return pytest.mark.skipif(True, reason=f"Packages {', '.join(missing)} are not installed")
->>>>>>> 748b4ba1
