# (C) Copyright 2024 Anemoi contributors.
#
# This software is licensed under the terms of the Apache Licence Version 2.0
# which can be obtained at http://www.apache.org/licenses/LICENSE-2.0.
#
# In applying this licence, ECMWF does not waive the privileges and immunities
# granted to it by virtue of its status as an intergovernmental organisation
# nor does it submit to any jurisdiction.


from __future__ import annotations

import json
import logging
import os
<<<<<<< HEAD
from typing import Union
=======
import threading
from typing import Any
>>>>>>> ceecf1ec

import deprecation
import omegaconf.dictconfig
import yaml

<<<<<<< HEAD
from anemoi.utils._version import __version__
=======
from anemoi.utils import ENV
>>>>>>> ceecf1ec

try:
    import tomllib  # Only available since 3.11
except ImportError:
    import tomli as tomllib


LOG = logging.getLogger(__name__)


class DotDict(omegaconf.dictconfig.DictConfig):
    """A dictionary that allows access to its keys as attributes.

    >>> d = DotDict({"a": 1, "b": {"c": 2}})
    >>> d.a
    1
    >>> d.b.c
    2
    >>> d.b = 3
    >>> d.b
    3

    The class is recursive, so nested dictionaries are also DotDicts.

    The DotDict class has the same constructor as the dict class.

    >>> d = DotDict(a=1, b=2)
    """

<<<<<<< HEAD
=======
    def __init__(self, *args, **kwargs):
        """Initialize a DotDict instance.

        Parameters
        ----------
        *args : tuple
            Positional arguments for the dict constructor.
        **kwargs : dict
            Keyword arguments for the dict constructor.
        """
        super().__init__(*args, **kwargs)

        for k, v in self.items():
            super().__setitem__(k, self.convert_to_nested_dot_dict(v))

    @staticmethod
    def convert_to_nested_dot_dict(value):
        if isinstance(value, dict) or is_omegaconf_dict(value):
            return DotDict(value)

        if isinstance(value, list) or is_omegaconf_list(value):
            return [DotDict(i) if isinstance(i, dict) or is_omegaconf_dict(i) else i for i in value]

        if isinstance(value, tuple):
            return [DotDict(i) if isinstance(i, dict) or is_omegaconf_dict(i) else i for i in value]

        return value

>>>>>>> ceecf1ec
    @classmethod
    def from_file(cls, path: str) -> DotDict:
        """Create a DotDict from a file.

        Parameters
        ----------
        path : str
            The path to the file.

        Returns
        -------
        DotDict
            The created DotDict.
        """
        _, ext = os.path.splitext(path)
        if ext == ".yaml" or ext == ".yml":
            return cls.from_yaml_file(path)
        elif ext == ".json":
            return cls.from_json_file(path)
        elif ext == ".toml":
            return cls.from_toml_file(path)
        else:
            raise ValueError(f"Unknown file extension {ext}")

    @classmethod
    def from_yaml_file(cls, path: str) -> DotDict:
        """Create a DotDict from a YAML file.

        Parameters
        ----------
        path : str
            The path to the YAML file.

        Returns
        -------
        DotDict
            The created DotDict.
        """
        with open(path) as file:
            data = yaml.safe_load(file)

        return cls(data)

    @classmethod
    def from_json_file(cls, path: str) -> DotDict:
        """Create a DotDict from a JSON file.

        Parameters
        ----------
        path : str
            The path to the JSON file.

        Returns
        -------
        DotDict
            The created DotDict.
        """
        with open(path) as file:
            data = json.load(file)

        return cls(data)

    @classmethod
    def from_toml_file(cls, path: str) -> DotDict:
        """Create a DotDict from a TOML file.

        Parameters
        ----------
        path : str
            The path to the TOML file.

        Returns
        -------
        DotDict
            The created DotDict.
        """
        with open(path) as file:
            data = tomllib.load(file)
        return cls(data)

<<<<<<< HEAD
=======
    def __getattr__(self, attr: str) -> Any:
        """Get an attribute.

        Parameters
        ----------
        attr : str
            The attribute name.

        Returns
        -------
        Any
            The attribute value.
        """
        try:
            return self[attr]
        except KeyError:
            raise AttributeError(attr)

    def __setattr__(self, attr: str, value: Any) -> None:
        """Set an attribute.

        Parameters
        ----------
        attr : str
            The attribute name.
        value : Any
            The attribute value.
        """

        value = self.convert_to_nested_dot_dict(value)
        super().__setitem__(attr, value)

    def __setitem__(self, key: str, value: Any) -> None:
        """Set an item in the dictionary.

        Parameters
        ----------
        key : str
            The key to set.
        value : Any
            The value to set.
        """
        value = self.convert_to_nested_dot_dict(value)
        super().__setitem__(key, value)

    def __repr__(self) -> str:
        """Return a string representation of the DotDict.

        Returns
        -------
        str
            The string representation.
        """
        return f"DotDict({super().__repr__()})"


def is_omegaconf_dict(value: Any) -> bool:
    """Check if a value is an OmegaConf DictConfig.

    Parameters
    ----------
    value : Any
        The value to check.

    Returns
    -------
    bool
        True if the value is a DictConfig, False otherwise.
    """
    try:
        from omegaconf import DictConfig

        return isinstance(value, DictConfig)
    except ImportError:
        return False


def is_omegaconf_list(value: Any) -> bool:
    """Check if a value is an OmegaConf ListConfig.

    Parameters
    ----------
    value : Any
        The value to check.

    Returns
    -------
    bool
        True if the value is a ListConfig, False otherwise.
    """
    try:
        from omegaconf import ListConfig

        return isinstance(value, ListConfig)
    except ImportError:
        return False


CONFIG = {}
CHECKED = {}
CONFIG_LOCK = threading.RLock()
QUIET = False
CONFIG_PATCH = None


def _find(config: dict | list, what: str, result: list = None) -> list:
    """Find all occurrences of a key in a nested dictionary or list.

    Parameters
    ----------
    config : dict or list
        The configuration to search.
    what : str
        The key to search for.
    result : list, optional
        The list to store results, by default None.

    Returns
    -------
    list
        The list of found values.
    """
    if result is None:
        result = []

    if isinstance(config, list):
        for i in config:
            _find(i, what, result)
        return result

    if isinstance(config, dict):
        if what in config:
            result.append(config[what])

        for k, v in config.items():
            _find(v, what, result)

    return result


def _merge_dicts(a: dict, b: dict) -> None:
    """Merge two dictionaries recursively.

    Parameters
    ----------
    a : dict
        The first dictionary.
    b : dict
        The second dictionary.
    """
    for k, v in b.items():
        if k in a and isinstance(a[k], dict) and isinstance(v, dict):
            _merge_dicts(a[k], v)
        else:
            a[k] = v


def _set_defaults(a: dict, b: dict) -> None:
    """Set default values in a dictionary.

    Parameters
    ----------
    a : dict
        The dictionary to set defaults in.
    b : dict
        The dictionary with default values.
    """
    for k, v in b.items():
        if k in a and isinstance(a[k], dict) and isinstance(v, dict):
            _set_defaults(a[k], v)
        else:
            a.setdefault(k, v)


def config_path(name: str = "settings.toml") -> str:
    """Get the path to a configuration file.

    Parameters
    ----------
    name : str, optional
        The name of the configuration file, by default "settings.toml".

    Returns
    -------
    str
        The path to the configuration file.
    """
    global QUIET

    if name.startswith("/") or name.startswith("."):
        return name

    if name.startswith("~"):
        return os.path.expanduser(name)

    full = os.path.join(os.path.expanduser("~"), ".config", "anemoi", name)
    os.makedirs(os.path.dirname(full), exist_ok=True)

    if name == "settings.toml":
        old = os.path.join(os.path.expanduser("~"), ".anemoi.toml")
        if not os.path.exists(full) and os.path.exists(old):
            if not QUIET:
                LOG.warning(
                    "Configuration file found at ~/.anemoi.toml. Please move it to ~/.config/anemoi/settings.toml"
                )
                QUIET = True
            return old
        else:
            if os.path.exists(old):
                if not QUIET:
                    LOG.warning(
                        "Configuration file found at ~/.anemoi.toml and ~/.config/anemoi/settings.toml, ignoring the former"
                    )
                    QUIET = True

    return full

>>>>>>> ceecf1ec

def load_any_dict_format(path: str) -> dict:
    """Load a configuration file in any supported format: JSON, YAML and TOML.

    Parameters
    ----------
    path : str
        The path to the configuration file.

    Returns
    -------
    dict
        The decoded configuration file.
    """

    try:
        if path.endswith(".json"):
            with open(path, "rb") as f:
                return json.load(f)

        if path.endswith(".yaml") or path.endswith(".yml"):
            with open(path, "rb") as f:
                return yaml.safe_load(f)

        if path.endswith(".toml"):
            with open(path, "rb") as f:
                return tomllib.load(f)

        if path == "-":
            import sys

            config = sys.stdin.read()

            parsers = [(yaml.safe_load, "yaml"), (json.loads, "json"), (tomllib.loads, "toml")]

            for parser, parser_type in parsers:
                try:
                    LOG.debug(f"Trying {parser_type} parser for stdin")
                    return parser(config)
                except Exception:
                    pass

            raise ValueError("Failed to parse configuration from stdin")

    except (json.JSONDecodeError, yaml.YAMLError, tomllib.TOMLDecodeError) as e:
        LOG.warning(f"Failed to parse config file {path}", exc_info=e)
        raise ValueError(f"Failed to parse config file {path} [{e}]")

    return open(path).read()


<<<<<<< HEAD
def find(metadata: Union[dict, list], what: str, result: list = None, *, select: callable = None) -> list:
=======
def _load_config(
    name: str = "settings.toml",
    secrets: str | list[str] | None = None,
    defaults: str | dict | None = None,
) -> DotDict:
    """Load a configuration file.

    Parameters
    ----------
    name : str, optional
        The name of the configuration file, by default "settings.toml".
    secrets : str or list, optional
        The name of the secrets file, by default None.
    defaults : str or dict, optional
        The name of the defaults file, by default None.

    Returns
    -------
    DotDict
        The loaded configuration.
    """
    key = json.dumps((name, secrets, defaults), sort_keys=True, default=str)
    if key in CONFIG:
        return CONFIG[key]

    path = config_path(name)
    if os.path.exists(path):
        config = load_any_dict_format(path)
    else:
        config = {}

    if defaults is not None:
        if isinstance(defaults, str):
            defaults = load_raw_config(defaults)
        _set_defaults(config, defaults)

    if secrets is not None:
        if isinstance(secrets, str):
            secrets = [secrets]

        base, ext = os.path.splitext(path)
        secret_name = base + ".secrets" + ext

        found = set()
        for secret in secrets:
            if _find(config, secret):
                found.add(secret)

        if found:
            check_config_mode(name, secret_name, found)

        check_config_mode(secret_name, None)
        secret_config = _load_config(secret_name)
        _merge_dicts(config, secret_config)

    if ENV.ANEMOI_CONFIG_OVERRIDE_PATH is not None:
        override_config = load_any_dict_format(os.path.abspath(ENV.ANEMOI_CONFIG_OVERRIDE_PATH))
        config = merge_configs(config, override_config)

    for env, value in os.environ.items():

        if not env.startswith("ANEMOI_CONFIG_"):
            continue
        rest = env[len("ANEMOI_CONFIG_") :]

        package = rest.split("_")[0]
        sub = rest[len(package) + 1 :]

        package = package.lower()
        sub = sub.lower()

        LOG.info(f"Using environment variable {env} to override the anemoi config key '{package}.{sub}'")

        if package not in config:
            config[package] = {}
        config[package][sub] = value

    CONFIG[key] = DotDict(config)
    return CONFIG[key]


def _save_config(name: str, data: Any) -> None:
    """Save a configuration file.

    Parameters
    ----------
    name : str
        The name of the configuration file.
    data : Any
        The data to save.
    """
    CONFIG.pop(name, None)

    conf = config_path(name)

    if conf.endswith(".json"):
        with open(conf, "w") as f:
            json.dump(data, f, indent=4)
        return

    if conf.endswith(".yaml") or conf.endswith(".yml"):
        with open(conf, "w") as f:
            yaml.dump(data, f)
        return

    if conf.endswith(".toml"):
        raise NotImplementedError("Saving to TOML is not implemented yet")

    with open(conf, "w") as f:
        f.write(data)


def save_config(name: str, data: Any) -> None:
    """Save a configuration file.

    Parameters
    ----------
    name : str
        The name of the configuration file to save.

    data : Any
        The data to save.
    """
    with CONFIG_LOCK:
        _save_config(name, data)


def load_config(
    name: str = "settings.toml",
    secrets: str | list[str] | None = None,
    defaults: str | dict | None = None,
) -> DotDict | str:
    """Read a configuration file.

    Parameters
    ----------
    name : str, optional
        The name of the config file to read, by default "settings.toml"
    secrets : str or list, optional
        The name of the secrets file, by default None
    defaults : str or dict, optional
        The name of the defaults file, by default None

    Returns
    -------
    DotDict or str
        Return DotDict if it is a dictionary, otherwise the raw data
    """

    with CONFIG_LOCK:
        config = _load_config(name, secrets, defaults)
        if CONFIG_PATCH is not None:
            config = CONFIG_PATCH(config)
        return config


def load_raw_config(name: str, default: Any = None) -> DotDict | str:
    """Load a raw configuration file.

    Parameters
    ----------
    name : str
        The name of the configuration file.
    default : Any, optional
        The default value if the file does not exist, by default None.

    Returns
    -------
    DotDict or str
        The loaded configuration or the default value.
    """
    path = config_path(name)
    if os.path.exists(path):
        return load_any_dict_format(path)

    return default


def check_config_mode(name: str = "settings.toml", secrets_name: str = None, secrets: list[str] = None) -> None:
    """Check that a configuration file is secure.

    Parameters
    ----------
    name : str, optional
        The name of the configuration file, by default "settings.toml"
    secrets_name : str, optional
        The name of the secrets file, by default None
    secrets : list, optional
        The list of secrets to check, by default None

    Raises
    ------
    SystemError
        If the configuration file is not secure.
    """
    with CONFIG_LOCK:
        if name in CHECKED:
            return

        conf = config_path(name)
        if not os.path.exists(conf):
            return
        mode = os.stat(conf).st_mode
        if mode & 0o777 != 0o600:
            if secrets_name:
                secret_path = config_path(secrets_name)
                raise SystemError(
                    f"Configuration file {conf} should not hold entries {secrets}.\n"
                    f"Please move them to {secret_path}."
                )
            raise SystemError(f"Configuration file {conf} is not secure.\n" f"Please run `chmod 600 {conf}`.")

        CHECKED[name] = True


def find(metadata: dict | list, what: str, result: list = None, *, select: callable = None) -> list:
>>>>>>> ceecf1ec
    """Find all occurrences of a key in a nested dictionary or list with an optional selector.

    Parameters
    ----------
    metadata : dict or list
        The metadata to search.
    what : str
        The key to search for.
    result : list, optional
        The list to store results, by default None.
    select : callable, optional
        A function to filter the results, by default None.

    Returns
    -------
    list
        The list of found values.
    """
    if result is None:
        result = []

    if isinstance(metadata, list):
        for i in metadata:
            find(i, what, result)
        return result

    if isinstance(metadata, dict):
        if what in metadata:
            if select is None or select(metadata[what]):
                result.append(metadata[what])

        for k, v in metadata.items():
            find(v, what, result)

    return result


@deprecation.deprecated(
    deprecated_in="0.4.30",
    removed_in="0.5.0",
    current_version=__version__,
    details="Use anemoi.utils.settings.temporary_settings instead.",
)
def temporary_config(*args, **kwargs) -> None:
    from .settings import temporary_settings

    return temporary_settings(*args, **kwargs)


@deprecation.deprecated(
    deprecated_in="0.4.30",
    removed_in="0.5.0",
    current_version=__version__,
    details="Use anemoi.utils.settings.load_settings instead.",
)
def load_config(*args, **kwargs) -> DotDict | str:
    from .settings import load_settings

    return load_settings(*args, **kwargs)


@deprecation.deprecated(
    deprecated_in="0.4.30",
    removed_in="0.5.0",
    current_version=__version__,
    details="Use anemoi.utils.settings.settings_path instead.",
)
def config_path(*args, **kwargs) -> str:
    from .settings import settings_path

    return settings_path(*args, **kwargs)


@deprecation.deprecated(
    deprecated_in="0.4.30",
    removed_in="0.5.0",
    current_version=__version__,
    details="Use anemoi.utils.settings.save_settings instead.",
)
def save_config(*args, **kwargs) -> None:
    from .settings import save_settings

    save_settings(*args, **kwargs)


@deprecation.deprecated(
    deprecated_in="0.4.30",
    removed_in="0.5.0",
    current_version=__version__,
    details="Use anemoi.utils.settings.load_settings instead.",
)
def check_config_mode(*args, **kwargs) -> None:
    from .settings import check_settings_mode

    check_settings_mode(*args, **kwargs)


if __name__ == "__main__":
    a = DotDict({"a": 1, "b": {"c": 2}, "user": "${oc.env:HOME}"})
    print(a)
    print(a.a)
    print(a.user)<|MERGE_RESOLUTION|>--- conflicted
+++ resolved
@@ -13,22 +13,13 @@
 import json
 import logging
 import os
-<<<<<<< HEAD
-from typing import Union
-=======
-import threading
 from typing import Any
->>>>>>> ceecf1ec
 
 import deprecation
 import omegaconf.dictconfig
 import yaml
 
-<<<<<<< HEAD
 from anemoi.utils._version import __version__
-=======
-from anemoi.utils import ENV
->>>>>>> ceecf1ec
 
 try:
     import tomllib  # Only available since 3.11
@@ -58,37 +49,6 @@
     >>> d = DotDict(a=1, b=2)
     """
 
-<<<<<<< HEAD
-=======
-    def __init__(self, *args, **kwargs):
-        """Initialize a DotDict instance.
-
-        Parameters
-        ----------
-        *args : tuple
-            Positional arguments for the dict constructor.
-        **kwargs : dict
-            Keyword arguments for the dict constructor.
-        """
-        super().__init__(*args, **kwargs)
-
-        for k, v in self.items():
-            super().__setitem__(k, self.convert_to_nested_dot_dict(v))
-
-    @staticmethod
-    def convert_to_nested_dot_dict(value):
-        if isinstance(value, dict) or is_omegaconf_dict(value):
-            return DotDict(value)
-
-        if isinstance(value, list) or is_omegaconf_list(value):
-            return [DotDict(i) if isinstance(i, dict) or is_omegaconf_dict(i) else i for i in value]
-
-        if isinstance(value, tuple):
-            return [DotDict(i) if isinstance(i, dict) or is_omegaconf_dict(i) else i for i in value]
-
-        return value
-
->>>>>>> ceecf1ec
     @classmethod
     def from_file(cls, path: str) -> DotDict:
         """Create a DotDict from a file.
@@ -169,8 +129,6 @@
             data = tomllib.load(file)
         return cls(data)
 
-<<<<<<< HEAD
-=======
     def __getattr__(self, attr: str) -> Any:
         """Get an attribute.
 
@@ -199,22 +157,9 @@
         value : Any
             The attribute value.
         """
-
-        value = self.convert_to_nested_dot_dict(value)
-        super().__setitem__(attr, value)
-
-    def __setitem__(self, key: str, value: Any) -> None:
-        """Set an item in the dictionary.
-
-        Parameters
-        ----------
-        key : str
-            The key to set.
-        value : Any
-            The value to set.
-        """
-        value = self.convert_to_nested_dot_dict(value)
-        super().__setitem__(key, value)
+        if isinstance(value, dict):
+            value = DotDict(value)
+        self[attr] = value
 
     def __repr__(self) -> str:
         """Return a string representation of the DotDict.
@@ -227,439 +172,7 @@
         return f"DotDict({super().__repr__()})"
 
 
-def is_omegaconf_dict(value: Any) -> bool:
-    """Check if a value is an OmegaConf DictConfig.
-
-    Parameters
-    ----------
-    value : Any
-        The value to check.
-
-    Returns
-    -------
-    bool
-        True if the value is a DictConfig, False otherwise.
-    """
-    try:
-        from omegaconf import DictConfig
-
-        return isinstance(value, DictConfig)
-    except ImportError:
-        return False
-
-
-def is_omegaconf_list(value: Any) -> bool:
-    """Check if a value is an OmegaConf ListConfig.
-
-    Parameters
-    ----------
-    value : Any
-        The value to check.
-
-    Returns
-    -------
-    bool
-        True if the value is a ListConfig, False otherwise.
-    """
-    try:
-        from omegaconf import ListConfig
-
-        return isinstance(value, ListConfig)
-    except ImportError:
-        return False
-
-
-CONFIG = {}
-CHECKED = {}
-CONFIG_LOCK = threading.RLock()
-QUIET = False
-CONFIG_PATCH = None
-
-
-def _find(config: dict | list, what: str, result: list = None) -> list:
-    """Find all occurrences of a key in a nested dictionary or list.
-
-    Parameters
-    ----------
-    config : dict or list
-        The configuration to search.
-    what : str
-        The key to search for.
-    result : list, optional
-        The list to store results, by default None.
-
-    Returns
-    -------
-    list
-        The list of found values.
-    """
-    if result is None:
-        result = []
-
-    if isinstance(config, list):
-        for i in config:
-            _find(i, what, result)
-        return result
-
-    if isinstance(config, dict):
-        if what in config:
-            result.append(config[what])
-
-        for k, v in config.items():
-            _find(v, what, result)
-
-    return result
-
-
-def _merge_dicts(a: dict, b: dict) -> None:
-    """Merge two dictionaries recursively.
-
-    Parameters
-    ----------
-    a : dict
-        The first dictionary.
-    b : dict
-        The second dictionary.
-    """
-    for k, v in b.items():
-        if k in a and isinstance(a[k], dict) and isinstance(v, dict):
-            _merge_dicts(a[k], v)
-        else:
-            a[k] = v
-
-
-def _set_defaults(a: dict, b: dict) -> None:
-    """Set default values in a dictionary.
-
-    Parameters
-    ----------
-    a : dict
-        The dictionary to set defaults in.
-    b : dict
-        The dictionary with default values.
-    """
-    for k, v in b.items():
-        if k in a and isinstance(a[k], dict) and isinstance(v, dict):
-            _set_defaults(a[k], v)
-        else:
-            a.setdefault(k, v)
-
-
-def config_path(name: str = "settings.toml") -> str:
-    """Get the path to a configuration file.
-
-    Parameters
-    ----------
-    name : str, optional
-        The name of the configuration file, by default "settings.toml".
-
-    Returns
-    -------
-    str
-        The path to the configuration file.
-    """
-    global QUIET
-
-    if name.startswith("/") or name.startswith("."):
-        return name
-
-    if name.startswith("~"):
-        return os.path.expanduser(name)
-
-    full = os.path.join(os.path.expanduser("~"), ".config", "anemoi", name)
-    os.makedirs(os.path.dirname(full), exist_ok=True)
-
-    if name == "settings.toml":
-        old = os.path.join(os.path.expanduser("~"), ".anemoi.toml")
-        if not os.path.exists(full) and os.path.exists(old):
-            if not QUIET:
-                LOG.warning(
-                    "Configuration file found at ~/.anemoi.toml. Please move it to ~/.config/anemoi/settings.toml"
-                )
-                QUIET = True
-            return old
-        else:
-            if os.path.exists(old):
-                if not QUIET:
-                    LOG.warning(
-                        "Configuration file found at ~/.anemoi.toml and ~/.config/anemoi/settings.toml, ignoring the former"
-                    )
-                    QUIET = True
-
-    return full
-
->>>>>>> ceecf1ec
-
-def load_any_dict_format(path: str) -> dict:
-    """Load a configuration file in any supported format: JSON, YAML and TOML.
-
-    Parameters
-    ----------
-    path : str
-        The path to the configuration file.
-
-    Returns
-    -------
-    dict
-        The decoded configuration file.
-    """
-
-    try:
-        if path.endswith(".json"):
-            with open(path, "rb") as f:
-                return json.load(f)
-
-        if path.endswith(".yaml") or path.endswith(".yml"):
-            with open(path, "rb") as f:
-                return yaml.safe_load(f)
-
-        if path.endswith(".toml"):
-            with open(path, "rb") as f:
-                return tomllib.load(f)
-
-        if path == "-":
-            import sys
-
-            config = sys.stdin.read()
-
-            parsers = [(yaml.safe_load, "yaml"), (json.loads, "json"), (tomllib.loads, "toml")]
-
-            for parser, parser_type in parsers:
-                try:
-                    LOG.debug(f"Trying {parser_type} parser for stdin")
-                    return parser(config)
-                except Exception:
-                    pass
-
-            raise ValueError("Failed to parse configuration from stdin")
-
-    except (json.JSONDecodeError, yaml.YAMLError, tomllib.TOMLDecodeError) as e:
-        LOG.warning(f"Failed to parse config file {path}", exc_info=e)
-        raise ValueError(f"Failed to parse config file {path} [{e}]")
-
-    return open(path).read()
-
-
-<<<<<<< HEAD
-def find(metadata: Union[dict, list], what: str, result: list = None, *, select: callable = None) -> list:
-=======
-def _load_config(
-    name: str = "settings.toml",
-    secrets: str | list[str] | None = None,
-    defaults: str | dict | None = None,
-) -> DotDict:
-    """Load a configuration file.
-
-    Parameters
-    ----------
-    name : str, optional
-        The name of the configuration file, by default "settings.toml".
-    secrets : str or list, optional
-        The name of the secrets file, by default None.
-    defaults : str or dict, optional
-        The name of the defaults file, by default None.
-
-    Returns
-    -------
-    DotDict
-        The loaded configuration.
-    """
-    key = json.dumps((name, secrets, defaults), sort_keys=True, default=str)
-    if key in CONFIG:
-        return CONFIG[key]
-
-    path = config_path(name)
-    if os.path.exists(path):
-        config = load_any_dict_format(path)
-    else:
-        config = {}
-
-    if defaults is not None:
-        if isinstance(defaults, str):
-            defaults = load_raw_config(defaults)
-        _set_defaults(config, defaults)
-
-    if secrets is not None:
-        if isinstance(secrets, str):
-            secrets = [secrets]
-
-        base, ext = os.path.splitext(path)
-        secret_name = base + ".secrets" + ext
-
-        found = set()
-        for secret in secrets:
-            if _find(config, secret):
-                found.add(secret)
-
-        if found:
-            check_config_mode(name, secret_name, found)
-
-        check_config_mode(secret_name, None)
-        secret_config = _load_config(secret_name)
-        _merge_dicts(config, secret_config)
-
-    if ENV.ANEMOI_CONFIG_OVERRIDE_PATH is not None:
-        override_config = load_any_dict_format(os.path.abspath(ENV.ANEMOI_CONFIG_OVERRIDE_PATH))
-        config = merge_configs(config, override_config)
-
-    for env, value in os.environ.items():
-
-        if not env.startswith("ANEMOI_CONFIG_"):
-            continue
-        rest = env[len("ANEMOI_CONFIG_") :]
-
-        package = rest.split("_")[0]
-        sub = rest[len(package) + 1 :]
-
-        package = package.lower()
-        sub = sub.lower()
-
-        LOG.info(f"Using environment variable {env} to override the anemoi config key '{package}.{sub}'")
-
-        if package not in config:
-            config[package] = {}
-        config[package][sub] = value
-
-    CONFIG[key] = DotDict(config)
-    return CONFIG[key]
-
-
-def _save_config(name: str, data: Any) -> None:
-    """Save a configuration file.
-
-    Parameters
-    ----------
-    name : str
-        The name of the configuration file.
-    data : Any
-        The data to save.
-    """
-    CONFIG.pop(name, None)
-
-    conf = config_path(name)
-
-    if conf.endswith(".json"):
-        with open(conf, "w") as f:
-            json.dump(data, f, indent=4)
-        return
-
-    if conf.endswith(".yaml") or conf.endswith(".yml"):
-        with open(conf, "w") as f:
-            yaml.dump(data, f)
-        return
-
-    if conf.endswith(".toml"):
-        raise NotImplementedError("Saving to TOML is not implemented yet")
-
-    with open(conf, "w") as f:
-        f.write(data)
-
-
-def save_config(name: str, data: Any) -> None:
-    """Save a configuration file.
-
-    Parameters
-    ----------
-    name : str
-        The name of the configuration file to save.
-
-    data : Any
-        The data to save.
-    """
-    with CONFIG_LOCK:
-        _save_config(name, data)
-
-
-def load_config(
-    name: str = "settings.toml",
-    secrets: str | list[str] | None = None,
-    defaults: str | dict | None = None,
-) -> DotDict | str:
-    """Read a configuration file.
-
-    Parameters
-    ----------
-    name : str, optional
-        The name of the config file to read, by default "settings.toml"
-    secrets : str or list, optional
-        The name of the secrets file, by default None
-    defaults : str or dict, optional
-        The name of the defaults file, by default None
-
-    Returns
-    -------
-    DotDict or str
-        Return DotDict if it is a dictionary, otherwise the raw data
-    """
-
-    with CONFIG_LOCK:
-        config = _load_config(name, secrets, defaults)
-        if CONFIG_PATCH is not None:
-            config = CONFIG_PATCH(config)
-        return config
-
-
-def load_raw_config(name: str, default: Any = None) -> DotDict | str:
-    """Load a raw configuration file.
-
-    Parameters
-    ----------
-    name : str
-        The name of the configuration file.
-    default : Any, optional
-        The default value if the file does not exist, by default None.
-
-    Returns
-    -------
-    DotDict or str
-        The loaded configuration or the default value.
-    """
-    path = config_path(name)
-    if os.path.exists(path):
-        return load_any_dict_format(path)
-
-    return default
-
-
-def check_config_mode(name: str = "settings.toml", secrets_name: str = None, secrets: list[str] = None) -> None:
-    """Check that a configuration file is secure.
-
-    Parameters
-    ----------
-    name : str, optional
-        The name of the configuration file, by default "settings.toml"
-    secrets_name : str, optional
-        The name of the secrets file, by default None
-    secrets : list, optional
-        The list of secrets to check, by default None
-
-    Raises
-    ------
-    SystemError
-        If the configuration file is not secure.
-    """
-    with CONFIG_LOCK:
-        if name in CHECKED:
-            return
-
-        conf = config_path(name)
-        if not os.path.exists(conf):
-            return
-        mode = os.stat(conf).st_mode
-        if mode & 0o777 != 0o600:
-            if secrets_name:
-                secret_path = config_path(secrets_name)
-                raise SystemError(
-                    f"Configuration file {conf} should not hold entries {secrets}.\n"
-                    f"Please move them to {secret_path}."
-                )
-            raise SystemError(f"Configuration file {conf} is not secure.\n" f"Please run `chmod 600 {conf}`.")
-
-        CHECKED[name] = True
-
-
 def find(metadata: dict | list, what: str, result: list = None, *, select: callable = None) -> list:
->>>>>>> ceecf1ec
     """Find all occurrences of a key in a nested dictionary or list with an optional selector.
 
     Parameters
