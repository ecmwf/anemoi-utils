--- conflicted
+++ resolved
@@ -14,15 +14,10 @@
 import os
 import sys
 import traceback
-<<<<<<< HEAD
 import warnings
-from typing import Callable
-from typing import Optional
-=======
 from collections.abc import Callable
 
 from anemoi.utils import ENV
->>>>>>> ceecf1ec
 
 try:
     import argcomplete
