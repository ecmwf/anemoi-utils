# (C) Copyright 2024 Anemoi contributors.
#
# This software is licensed under the terms of the Apache Licence Version 2.0
# which can be obtained at http://www.apache.org/licenses/LICENSE-2.0.
#
# In applying this licence, ECMWF does not waive the privileges and immunities
# granted to it by virtue of its status as an intergovernmental organisation
# nor does it submit to any jurisdiction.


import importlib
import logging
import os
import sys
<<<<<<< HEAD
from functools import cached_property
=======
import warnings
from functools import cached_property
from typing import Any
from typing import Callable
from typing import Dict
from typing import List
from typing import Optional
from typing import Union
>>>>>>> 84800c87

import entrypoints

LOG = logging.getLogger(__name__)

DEBUG_ANEMOI_REGISTRY = int(os.environ.get("DEBUG_ANEMOI_REGISTRY", "0"))


class Wrapper:
    """A wrapper for the registry.

    Parameters
    ----------
    name : str
        The name of the wrapper.
    registry : Registry
        The registry to wrap.
    """

    def __init__(self, name: str, registry: "Registry"):
        self.name = name
        self.registry = registry

    def __call__(self, factory: Callable) -> Callable:
        """Register a factory with the registry.

        Parameters
        ----------
        factory : Callable
            The factory to register.

        Returns
        -------
        Callable
            The registered factory.
        """
        self.registry.register(self.name, factory)
        return factory


class Error:
    """An error class. Used in place of a plugin that failed to load.

    Parameters
    ----------
    error : Exception
        The error.
    """

    def __init__(self, error: Exception):
        self.error = error

    def __call__(self, *args, **kwargs):
        raise self.error


_BY_KIND = {}


class Registry:
    """A registry of factories.

    Parameters
    ----------
    package : str
        The package name.
    key : str, optional
        The key to use for the registry, by default "_type".
    """

    def __init__(self, package: str, key: str = "_type"):
        self.package = package
<<<<<<< HEAD
        self._registered = {}
=======
        self.__registered = {}
        self._sources = {}
>>>>>>> 84800c87
        self.kind = package.split(".")[-1]
        self.key = key
        _BY_KIND[self.kind] = self

    @classmethod
    def lookup_kind(cls, kind: str) -> Optional["Registry"]:
        """Lookup a registry by kind.

        Parameters
        ----------
        kind : str
            The kind of the registry.

        Returns
        -------
        Registry, optional
            The registry if found, otherwise None.
        """
        return _BY_KIND.get(kind)

    def register(
        self, name: str, factory: Optional[Callable] = None, source: Optional[Any] = None
    ) -> Optional[Wrapper]:
        """Register a factory with the registry.

        Parameters
        ----------
        name : str
            The name of the factory.
        factory : Callable, optional
            The factory to register, by default None.
        source : Any, optional
            The source of the factory, by default None.

        Returns
        -------
        Wrapper, optional
            A wrapper if the factory is None, otherwise None.
        """
        if factory is None:
            # This happens when the @register decorator is used
            return Wrapper(name, self)

<<<<<<< HEAD
        self._registered[name] = factory

    def names(self):

        package = importlib.import_module(self.package)
        root = os.path.dirname(package.__file__)
        result = []

        for file in os.listdir(root):
            if file[0] == ".":
                continue
            if file == "__init__.py":
                continue
            if file.endswith(".py"):
                result.append(file[:-3])
            if os.path.isdir(os.path.join(root, file)):
                if os.path.exists(os.path.join(root, file, "__init__.py")):
                    result.append(file)
        return result
=======
        if source is None:
            source = getattr(factory, "_source") if hasattr(factory, "_source") else factory

        if name in self.__registered:
            warnings.warn(f"Factory '{name}' is already registered in {self.package}")
            warnings.warn(f"Existing: {self._sources[name]}")
            warnings.warn(f"New: {source}")

        self.__registered[name] = factory
        self._sources[name] = source
>>>>>>> 84800c87

    def _load(self, file: str) -> None:
        """Load a module from a file.

        Parameters
        ----------
        file : str
            The file to load.
        """
        name, _ = os.path.splitext(file)
        try:
            importlib.import_module(f".{name}", package=self.package)
        except Exception as e:
            if DEBUG_ANEMOI_REGISTRY:
                raise
            self._registered[name] = Error(e)

    def is_registered(self, name: str) -> bool:
        """Check if a factory is registered.

        Parameters
        ----------
        name : str
            The name of the factory.

        Returns
        -------
        bool
            Whether the factory is registered.
        """
        ok = name in self.factories
        if not ok:
            LOG.error(f"Cannot find '{name}' in {self.package}")
            for e in self.factories:
                LOG.info(f"Registered: {e} ({self._sources.get(e)})")
        return ok

    def lookup(self, name: str, *, return_none: bool = False) -> Optional[Callable]:
        """Lookup a factory by name.

        Parameters
        ----------
        name : str
            The name of the factory.
        return_none : bool, optional
            Whether to return None if the factory is not found, by default False.

        Returns
        -------
        Callable, optional
            The factory if found, otherwise None.
        """
        if return_none:
            return self.factories.get(name)

        factory = self.factories.get(name)
        if factory is None:

            LOG.error(f"Cannot find '{name}' in {self.package}")
            for e in self.factories:
                LOG.info(f"Registered: {e} ({self._sources.get(e)})")

            raise ValueError(f"Cannot find '{name}' in {self.package}")

<<<<<<< HEAD
        if name not in self.registered:
            if return_none:
                return None

            for e in self._registered:
                LOG.info(f"Registered: {e}")

            raise ValueError(f"Cannot load '{name}' from {self.package}")

        return self.registered[name]

    @cached_property
    def registered(self):
=======
        return factory

    @cached_property
    def factories(self) -> Dict[str, Callable]:
>>>>>>> 84800c87

        directory = sys.modules[self.package].__path__[0]

        for file in os.listdir(directory):

            if file[0] == ".":
                continue

            if file == "__init__.py":
                continue

            full = os.path.join(directory, file)
            if os.path.isdir(full):
                if os.path.exists(os.path.join(full, "__init__.py")):
                    self._load(file)
                continue

            if file.endswith(".py"):
                self._load(file)

<<<<<<< HEAD
        entrypoint_group = f"anemoi.{self.kind}"
        for entry_point in entrypoints.get_group_all(entrypoint_group):
            if entry_point.name in self._registered:
                LOG.warning(
                    f"Overwriting builtin '{entry_point.name}' from {self.package} with plugin '{entry_point.module_name}'"
                )
            self._registered[entry_point.name] = entry_point.load()

        return self._registered

    def create(self, name: str, *args, **kwargs):
=======
        bits = self.package.split(".")
        # We assume a name like anemoi.datasets.create.sources, with kind = sources
        assert bits[-1] == self.kind, (self.package, self.kind)
        assert len(bits) > 1, self.package

        groups = []
        middle = bits[1:-1]
        while True:
            group = ".".join([bits[0], *middle, bits[-1]])
            groups.append(group)
            if len(middle) == 0:
                break
            middle.pop()

        groups.reverse()

        LOG.debug("Loading plugins from %s", groups)

        for entrypoint_group in groups:
            for entry_point in entrypoints.get_group_all(entrypoint_group):
                source = entry_point.distro
                try:
                    self.register(entry_point.name, entry_point.load(), source=source)
                except Exception as e:
                    if DEBUG_ANEMOI_REGISTRY:
                        raise
                    self.register(entry_point.name, Error(e), source=source)

        return self.__registered

    @property
    def registered(self) -> List[str]:
        """Get the registered factories."""

        return sorted(self.factories.keys())

    def create(self, name: str, *args: Any, **kwargs: Any) -> Any:
        """Create an instance using a factory.

        Parameters
        ----------
        name : str
            The name of the factory.
        *args : Any
            Positional arguments for the factory.
        **kwargs : Any
            Keyword arguments for the factory.

        Returns
        -------
        Any
            The created instance.
        """
>>>>>>> 84800c87
        factory = self.lookup(name)
        return factory(*args, **kwargs)

    def from_config(self, config: Union[str, Dict[str, Any]], *args: Any, **kwargs: Any) -> Any:
        """Create an instance from a configuration.

        Parameters
        ----------
        config : str or dict
            The configuration.
        *args : Any
            Positional arguments for the factory.
        **kwargs : Any
            Keyword arguments for the factory.

        Returns
        -------
        Any
            The created instance.
        """
        if isinstance(config, str):
            config = {config: {}}

        if not isinstance(config, dict):
            raise ValueError(f"Invalid config: {config}")

        if self.key in config:
            config = config.copy()
            key = config.pop(self.key)
            return self.create(key, *args, **config, **kwargs)

        if len(config) == 1:
            key = list(config.keys())[0]
            value = config[key]

            if isinstance(value, dict):
                return self.create(key, *args, **value, **kwargs)

            if isinstance(value, list):
                return self.create(key, *args, *value, **kwargs)

            return self.create(key, *args, value, **kwargs)

        raise ValueError(
            f"Entry '{config}' must either be a string, a dictionary with a single entry, or a dictionary with a '{self.key}' key"
        )<|MERGE_RESOLUTION|>--- conflicted
+++ resolved
@@ -12,9 +12,6 @@
 import logging
 import os
 import sys
-<<<<<<< HEAD
-from functools import cached_property
-=======
 import warnings
 from functools import cached_property
 from typing import Any
@@ -23,7 +20,6 @@
 from typing import List
 from typing import Optional
 from typing import Union
->>>>>>> 84800c87
 
 import entrypoints
 
@@ -96,12 +92,8 @@
 
     def __init__(self, package: str, key: str = "_type"):
         self.package = package
-<<<<<<< HEAD
-        self._registered = {}
-=======
         self.__registered = {}
         self._sources = {}
->>>>>>> 84800c87
         self.kind = package.split(".")[-1]
         self.key = key
         _BY_KIND[self.kind] = self
@@ -145,27 +137,6 @@
             # This happens when the @register decorator is used
             return Wrapper(name, self)
 
-<<<<<<< HEAD
-        self._registered[name] = factory
-
-    def names(self):
-
-        package = importlib.import_module(self.package)
-        root = os.path.dirname(package.__file__)
-        result = []
-
-        for file in os.listdir(root):
-            if file[0] == ".":
-                continue
-            if file == "__init__.py":
-                continue
-            if file.endswith(".py"):
-                result.append(file[:-3])
-            if os.path.isdir(os.path.join(root, file)):
-                if os.path.exists(os.path.join(root, file, "__init__.py")):
-                    result.append(file)
-        return result
-=======
         if source is None:
             source = getattr(factory, "_source") if hasattr(factory, "_source") else factory
 
@@ -176,7 +147,6 @@
 
         self.__registered[name] = factory
         self._sources[name] = source
->>>>>>> 84800c87
 
     def _load(self, file: str) -> None:
         """Load a module from a file.
@@ -241,26 +211,10 @@
 
             raise ValueError(f"Cannot find '{name}' in {self.package}")
 
-<<<<<<< HEAD
-        if name not in self.registered:
-            if return_none:
-                return None
-
-            for e in self._registered:
-                LOG.info(f"Registered: {e}")
-
-            raise ValueError(f"Cannot load '{name}' from {self.package}")
-
-        return self.registered[name]
-
-    @cached_property
-    def registered(self):
-=======
         return factory
 
     @cached_property
     def factories(self) -> Dict[str, Callable]:
->>>>>>> 84800c87
 
         directory = sys.modules[self.package].__path__[0]
 
@@ -281,19 +235,6 @@
             if file.endswith(".py"):
                 self._load(file)
 
-<<<<<<< HEAD
-        entrypoint_group = f"anemoi.{self.kind}"
-        for entry_point in entrypoints.get_group_all(entrypoint_group):
-            if entry_point.name in self._registered:
-                LOG.warning(
-                    f"Overwriting builtin '{entry_point.name}' from {self.package} with plugin '{entry_point.module_name}'"
-                )
-            self._registered[entry_point.name] = entry_point.load()
-
-        return self._registered
-
-    def create(self, name: str, *args, **kwargs):
-=======
         bits = self.package.split(".")
         # We assume a name like anemoi.datasets.create.sources, with kind = sources
         assert bits[-1] == self.kind, (self.package, self.kind)
@@ -347,7 +288,6 @@
         Any
             The created instance.
         """
->>>>>>> 84800c87
         factory = self.lookup(name)
         return factory(*args, **kwargs)
 
