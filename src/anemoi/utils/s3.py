--- conflicted
+++ resolved
@@ -7,16 +7,7 @@
 # granted to it by virtue of its status as an intergovernmental organisation
 # nor does it submit to any jurisdiction.
 
-<<<<<<< HEAD
 import warnings
-=======
-
-"""This module provides functions to upload, download, list and delete files and folders on S3.
-The functions of this package expect that the AWS credentials are set up in the environment
-typicaly by setting the `AWS_ACCESS_KEY_ID` and `AWS_SECRET_ACCESS_KEY` environment variables or
-by creating a `~/.aws/credentials` file. It is also possible to set the `endpoint_url` in the same file
-to use a different S3 compatible service::
->>>>>>> c6a21309
 
 from .transfer import transfer
 from .transfer.s3 import delete as delete_
